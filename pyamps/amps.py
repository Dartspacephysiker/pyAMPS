--- conflicted
+++ resolved
@@ -1091,12 +1091,6 @@
     """
 
 
-<<<<<<< HEAD
-    # load model vector
-    m = np.load(os.path.join(os.path.dirname(os.path.abspath(__file__)),'coefficients/model_vector_NT_MT_NV_MV_65_3_45_3.npy'))
-
-=======
->>>>>>> a8660c1d
     # number of equations
     neq = m_matrix_pol.shape[0]
 
