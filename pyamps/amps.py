""" 
Python interface for the Average Magnetic field and Polar current System (AMPS) model

This module can be used to 
1) Calculate and plot average magnetic field and current parameters 
   on a grid. This is done through the AMPS class. The parameters 
   that are available for calculation/plotting are:
    - field aligned current (scalar)
    - equivalent current function (scalar)
    - divergence-free part of horizontal current (vector)
    - curl-free part of horizontal current (vector)
    - total horizontal current (vector)
    - eastward or northward ground perturbation 
      corresponding to equivalent current (scalars)



MIT License

Copyright (c) 2017 Karl M. Laundal

Permission is hereby granted, free of charge, to any person obtaining a copy
of this software and associated documentation files (the "Software"), to deal
in the Software without restriction, including without limitation the rights
to use, copy, modify, merge, publish, distribute, sublicense, and/or sell
copies of the Software, and to permit persons to whom the Software is
furnished to do so, subject to the following conditions:

The above copyright notice and this permission notice shall be included in all
copies or substantial portions of the Software.

THE SOFTWARE IS PROVIDED "AS IS", WITHOUT WARRANTY OF ANY KIND, EXPRESS OR
IMPLIED, INCLUDING BUT NOT LIMITED TO THE WARRANTIES OF MERCHANTABILITY,
FITNESS FOR A PARTICULAR PURPOSE AND NONINFRINGEMENT. IN NO EVENT SHALL THE
AUTHORS OR COPYRIGHT HOLDERS BE LIABLE FOR ANY CLAIM, DAMAGES OR OTHER
LIABILITY, WHETHER IN AN ACTION OF CONTRACT, TORT OR OTHERWISE, ARISING FROM,
OUT OF OR IN CONNECTION WITH THE SOFTWARE OR THE USE OR OTHER DEALINGS IN THE
SOFTWARE.
"""

from __future__ import division
import dask.array as da
import numpy as np
import matplotlib.pyplot as plt
from matplotlib import rc
<<<<<<< HEAD
from .plot_utils import equalAreaGrid, Polarsubplot
from .sh_utils import get_legendre, getG0, get_ground_field_G0
from .model_utils import get_model_vectors, m_matrix, m_matrix_pol
from functools import reduce
=======
from plot_utils import equal_area_grid, Polarsubplot
from sh_utils import legendre, getG0, get_ground_field_G0
from model_utils import get_model_vectors, m_matrix, m_matrix_pol
>>>>>>> da8917f9


rc('font', **{'family': 'serif', 'serif': ['Computer Modern']})
rc('text', usetex=True)

MU0   = 4*np.pi*1e-7 # Permeability constant
REFRE = 6371.2 # Reference radius used in geomagnetic modeling

DEFAULT = object()


class AMPS(object):
    """
    Calculate and plot maps of the model Average Magnetic field and Polar current System (AMPS)

    Parameters
    ---------
    v : float
        solar wind velocity in km/s
    By : float
        IMF GSM y component in nT
    Bz : float
        IMF GSM z component in nT
    tilt : float
        dipole tilt angle in degrees
    F107 : float
        F10.7 index in s.f.u.
    minlat : float, optional
        low latitude boundary of grids  (default 60)
    maxlat : float, optional
        low latitude boundary of grids  (default 89.99)
    height : float, optional
        altitude of the ionospheric currents in km (default 110)
    dr : int, optional
        latitudinal spacing between equal area grid points (default 2 degrees)
    M0 : int, optional
        number of grid points in the most poleward circle of equal area grid points (default 4)
    resolution: int, optional
        resolution in both directions of the scalar field grids (default 100)


    Examples
    --------
    >>> # initialize by supplying a set of external conditions:
    >>> m = AMPS(solar_wind_velocity_in_km_per_s, 
                 IMF_By_in_nT, IMF_Bz_in_nT, 
                 dipole_tilt_in_deg, 
                 F107_index)
    
    >>> # make summary plot:
    >>> m.plot_currents()
        
    >>> # calculate field-aligned currents on a pre-defined grid
    >>> Ju = m.get_upward_current()

    >>> # Ju will be evaluated at the following coords:
    >>> mlat, mlt = m.scalargrid

    >>> # It is also possible to specify coordinates (can be slow with 
    >>> # repeated calls)
    >>> Ju = m.get_upward_current(mlat = my_mlats, mlt = my_mlts)

    >>> # get components of the total height-integrated horizontal current,
    >>> # calculated on a pre-defined grid
    >>> j_east, j_north = m.get_total_current()

    >>> # j_east, and j_north will be evaluated at the following coords 
    >>> # (default grids are different with vector quantities)
    >>> mlat, mlt = m.vectorgrid

    >>> # update model vectors (tor_c, tor_s, etc.) without 
    >>> # recalculating the other matrices:
    >>> m.update_model(new_v, new_By, new_Bz, new_tilt, new_F107)

    Attributes
    ----------
    tor_c : numpy.ndarray
        vector of cos term coefficents in the toroidal field expansion
    tor_s : numpy.ndarray
        vector of sin term coefficents in the toroidal field expansion
    pol_c : numpy.ndarray
        vector of cos term coefficents in the poloidal field expansion
    pol_s : numpy.ndarray
        vector of sin term coefficents in the poloidal field expansion
    keys_P : list
        list of spherical harmonic wave number pairs (n,m) corresponding to elements of pol_c and pol_s 
    keys_T : list
        list of spherical harmonic wave number pairs (n,m) corresponding to elements of tor_c and tor_s 
    vectorgrid : tuple
        grid used to calculate and plot vector fields
    scalargrid : tuple
        grid used to calculate and plot scalar fields
                   
        The grid formats are as follows (see also example below):
        (np.hstack((mlat_north, mlat_south)), np.hstack((mlt_north, mlt_south)))
        
        The grids can be changed directly, but member function calculate_matrices() 
        must then be called for the change to take effect. 

    """



    def __init__(self, v, By, Bz, tilt, F107, minlat = 60, maxlat = 89.99, height = 110., dr = 2, M0 = 4, resolution = 100):
        """ __init__ function for class AMPS
        """

        self.tor_c, self.tor_s, self.pol_c, self.pol_s, self.pol_keys, self.tor_keys = get_model_vectors(v, By, Bz, tilt, F107)

        self.height = height

        self.dr = dr
        self.M0 = M0


        assert (len(self.pol_s) == len(self.pol_c)) and (len(self.pol_s) == len(self.pol_c))

        self.minlat = minlat
        self.maxlat = maxlat

        self.keys_P = [c for c in self.pol_keys]
        self.keys_T = [c for c in self.tor_keys]
        self.m_P = np.array(self.keys_P).T[1][np.newaxis, :]
        self.m_T = np.array(self.keys_T).T[1][np.newaxis, :]
        self.n_P = np.array(self.keys_P).T[0][np.newaxis, :]
        self.n_T = np.array(self.keys_T).T[0][np.newaxis, :]


        # find highest degree and order:
        self.N, self.M = np.max( np.hstack((np.array([c for c in self.tor_keys]).T, np.array([c for c in self.tor_keys]).T)), axis = 1)

        self.vectorgrid = self._get_vectorgrid()
        self.scalargrid = self._get_scalargrid(resolution = resolution)

        mlats = np.split(self.scalargrid[0], 2)[0].reshape((self.scalar_resolution, self.scalar_resolution))
        mlts  = np.split(self.scalargrid[1], 2)[0].reshape((self.scalar_resolution, self.scalar_resolution))
        mlatv = np.split(self.vectorgrid[0], 2)[0]
        mltv  = np.split(self.vectorgrid[1], 2)[0]

        self.plotgrid_scalar = (mlats, mlts)
        self.plotgrid_vector = (mlatv, mltv)



        self.calculate_matrices()


    def update_model(self, v, By, Bz, tilt, F107):
        """
        Update the model vectors without updating all the other matrices. This leads to better
        performance than just making a new AMPS object.

        Parameters
        ----------
        v : float
            solar wind velocity in km/s
        By : float
            IMF GSM y component in nT
        Bz : float
            IMF GSM z component in nT
        tilt : float
            dipole tilt angle in degrees
        F107 : float
            F10.7 index in s.f.u.

        Examples
        --------
        If model currents shall be calculated on the same grid for a range of 
        external conditions, it is faster to do this:
        
        >>> m1 = AMPS(solar_wind_velocity_in_km_per_s, IMF_By_in_nT, IMF_Bz_in_nT, dipole_tilt_in_deg, F107_index)
        >>> # ... current calculations ...
        >>> m1.update_model(new_v, new_By, new_Bz, new_tilt, new_F107)
        >>> # ... new current calcuations ...
        
        than to make a new object:
        
        >>> m2 = AMPS(new_v, new_By, new_Bz, new_tilt, new_F107)
        >>> # ... new current calculations ...
        
        Also note that the inputs are scalars in both cases. It is possible to optimize the calculations significantly
        by allowing the inputs to be arrays. That is not yet implemented.

        """
        
        self.tor_c, self.tor_s, self.pol_c, self.pol_s, self.pol_keys, self.tor_keys = get_model_vectors(v, By, Bz, tilt, F107)


    def _get_vectorgrid(self, **kwargs):
        """ 
        Make grid for plotting vectors

        kwargs are passed to equal_area_grid(...)
        """

        grid = equal_area_grid(dr = self.dr, M0 = self.M0, **kwargs)
        mlt  = grid[1] + grid[2]/2. # shift to the center points of the bins
        mlat = grid[0] + (grid[0][1] - grid[0][0])/2  # shift to the center points of the bins

        mlt  = mlt[ (mlat >= self.minlat) & (mlat <= self.maxlat)]# & (mlat <=60 )]
        mlat = mlat[(mlat >= self.minlat) & (mlat <= self.maxlat)]# & (mlat <= 60)]

        mlat = np.hstack((mlat, -mlat)) # add southern hemisphere points
        mlt  = np.hstack((mlt ,  mlt)) # add southern hemisphere points


        return mlat[:, np.newaxis], mlt[:, np.newaxis] # reshape to column vectors and return


    def _get_scalargrid(self, resolution = 100):
        """ 
        Make grid for calculations of scalar fields 

        Parameters
        ----------
        resolution : int, optional
            resolution in both directions of the scalar field grids (default 100)
        """

        mlat, mlt = map(np.ravel, np.meshgrid(np.linspace(self.minlat , self.maxlat, resolution), np.linspace(-179.9, 179.9, resolution)))
        mlat = np.hstack((mlat, -mlat)) # add southern hemisphere points
        mlt  = np.hstack((mlt ,   mlt)) * 12/180 # add points for southern hemisphere and scale to mlt
        self.scalar_resolution = resolution

        return mlat[:, np.newaxis], mlt[:, np.newaxis] + 12 # reshape to column vectors and return


    def calculate_matrices(self):
        """ 
        Calculate the matrices that are needed to calculate currents and potentials 

        Call this function if and only if the grid has been changed manually
        """

        mlt2r = np.pi/12

        # cos(m * phi) and sin(m * phi):
        self.pol_cosmphi_vector = np.cos(self.m_P * self.vectorgrid[1] * mlt2r)
        self.pol_cosmphi_scalar = np.cos(self.m_P * self.scalargrid[1] * mlt2r)
        self.pol_sinmphi_vector = np.sin(self.m_P * self.vectorgrid[1] * mlt2r)
        self.pol_sinmphi_scalar = np.sin(self.m_P * self.scalargrid[1] * mlt2r)
        self.tor_cosmphi_vector = np.cos(self.m_T * self.vectorgrid[1] * mlt2r)
        self.tor_cosmphi_scalar = np.cos(self.m_T * self.scalargrid[1] * mlt2r)
        self.tor_sinmphi_vector = np.sin(self.m_T * self.vectorgrid[1] * mlt2r)
        self.tor_sinmphi_scalar = np.sin(self.m_T * self.scalargrid[1] * mlt2r)

        self.coslambda_vector = np.cos(self.vectorgrid[0] * np.pi/180)

        # P and dP ( shape  NEQ, NED):
        vector_P, vector_dP = legendre(self.N, self.M, 90 - self.vectorgrid[0])
        scalar_P, scalar_dP = legendre(self.N, self.M, 90 - self.scalargrid[0])

        self.pol_P_vector  =  np.array([vector_P[ key] for key in self.keys_P ]).squeeze().T
        self.pol_dP_vector = -np.array([vector_dP[key] for key in self.keys_P ]).squeeze().T # change sign since we use lat - not colat
        self.pol_P_scalar  =  np.array([scalar_P[ key] for key in self.keys_P ]).squeeze().T
        self.pol_dP_scalar = -np.array([scalar_dP[key] for key in self.keys_P ]).squeeze().T
        self.tor_P_vector  =  np.array([vector_P[ key] for key in self.keys_T ]).squeeze().T
        self.tor_dP_vector = -np.array([vector_dP[key] for key in self.keys_T ]).squeeze().T
        self.tor_P_scalar  =  np.array([scalar_P[ key] for key in self.keys_T ]).squeeze().T
        self.tor_dP_scalar = -np.array([scalar_dP[key] for key in self.keys_T ]).squeeze().T


    def get_toroidal_scalar(self, mlat = DEFAULT, mlt = DEFAULT):
        """ 
        Calculate the toroidal scalar values (unit is nT). 

        Parameters
        ----------
        mlat : numpy.ndarray, optional
            array of mlats at which to calculate the toroidal scalar. Will be ignored if mlt is not 
            also specified. If not specified, the calculations will be done using the coords of the 
            `scalargrid` attribute.
        mlt : numpy.ndarray, optional
            array of mlts at which to calculate the toroidal scalar. Will be ignored if mlat is not
            also specified. If not specified, the calculations will be done using the coords of the 
            `scalargrid` attribute.

        Returns
        -------
        T : numpy.ndarray
            Toroidal scalar evaluated at self.scalargrid, or, if specified, mlat/mlt 
        """

        if mlat is DEFAULT or mlt is DEFAULT:
            T = (  np.dot(self.tor_P_scalar * self.tor_cosmphi_scalar, self.tor_c)
                 + np.dot(self.tor_P_scalar * self.tor_sinmphi_scalar, self.tor_s) ) 

        else: # calculate at custom coordinates
            mlat = mlat.flatten()[:, np.newaxis]
            mlt  = mlt.flatten()[:, np.newaxis]

            P, dP = legendre(self.N, self.M, 90 - mlat)
            P  =  np.array([ P[ key] for key in self.keys_T]).T.squeeze()
            cosmphi   = np.cos(self.m_T *  mlt * np.pi/12 )
            sinmphi   = np.sin(self.m_T *  mlt * np.pi/12 )
            T = (  np.dot(P * cosmphi, self.tor_c)
                 + np.dot(P * sinmphi, self.tor_s) ) 

        return T

    def get_poloidal_scalar(self, mlat = DEFAULT, mlt = DEFAULT):
        """ 
        Calculate the poloidal scalar potential values (unit is microTm).

        Parameters
        ----------
        mlat : numpy.ndarray, optional
            array of mlats at which to calculate the poloidal scalar. Will be ignored if mlt is not 
            also specified. If not specified, the calculations will be done using the coords of the 
            `scalargrid` attribute.
        mlt : numpy.ndarray, optional
            array of mlts at which to calculate the poloidal scalar. Will be ignored if mlat is not
            also specified. If not specified, the calculations will be done using the coords of the 
            `scalargrid` attribute.

        Returns
        -------
        V : numpy.ndarray
            Poloidal scalar evalulated at self.scalargrid, or, if specified, mlat/mlt
        """

        rtor = (REFRE / (REFRE + self.height)) ** (self.n_P + 1)

        if mlat is DEFAULT or mlt is DEFAULT:
            V = REFRE * (  np.dot(rtor * self.pol_P_scalar * self.pol_cosmphi_scalar, self.pol_c ) 
                         + np.dot(rtor * self.pol_P_scalar * self.pol_sinmphi_scalar, self.pol_s ) )
        else: # calculate at custom coordinates
            mlat = mlat.flatten()[:, np.newaxis]
            mlt  = mlt.flatten()[:, np.newaxis]

            P, dP = legendre(self.N, self.M, 90 - mlat)
            P  =  np.array([ P[ key] for key in self.keys_P]).T.squeeze()
            cosmphi   = np.cos(self.m_P *  mlt * np.pi/12 )
            sinmphi   = np.sin(self.m_P *  mlt * np.pi/12 )
            V = REFRE * (  np.dot(rtor * P * cosmphi, self.pol_c ) 
                         + np.dot(rtor * P * sinmphi, self.pol_s ) )


        return V


    def get_divergence_free_current_function(self, mlat = DEFAULT, mlt = DEFAULT):
        """
        Calculate the divergence-free current function

        Isocontours of the divergence-free current function indicates the alignment of the 
        divergence-free part of the horizontal current. Its direction is given by the cross
        product between a vertical vector and the gradient of the divergence-free current function. 
        A fixed amount of current flows between isocontours. The calculations refer to 
        the height chosen upon initialization of the AMPS object (default 110 km). Divergence-free
        current function unit is kA.

        Note
        ----
        The divergence-free current is similar to what is often termed the `equivalent current`, that
        is derived from ground based magnetic field measurements. However, the present divergence-free 
        current is derived from measurements above the ionosphere, and thus it contains signal both from 
        ionospheric currents below low Earth orbit, and from subsurface induced currents. 
        See Laundal et al. (2016) [1]_ where this current is called
        `Psi` for more detail.


        Parameters
        ----------
        mlat : numpy.ndarray, optional
            array of mlats at which to calculate the current. Will be ignored if mlt is not also specified. If 
            not specified, the calculations will be done using the coords of the `scalargrid` attribute.
        mlt : numpy.ndarray, optional
            array of mlts at which to calculate the current. Will be ignored if mlat is not also specified. If 
            not specified, the calculations will be done using the coords of the `scalargrid` attribute.

        Returns
        -------
        Psi : numpy.ndarray
            Divergence-free current function evaluated at self.scalargrid, or, if specified, mlat/mlt

        References
        ----------
        .. [1] K. M. Laundal, C. C. Finlay, and N. Olsen, "Sunlight effects on the 3D polar current 
           system determined from low Earth orbit measurements" Earth, Planets and Space, 2016,
           https://doi.org/10.1186/s40623-016-0518-x
        """

        rtor = (REFRE / (REFRE + self.height)) ** (self.n_P + 1.) * (2.*self.n_P + 1.)/self.n_P

        if mlat is DEFAULT or mlt is DEFAULT:
            Psi = - REFRE / MU0 * (  np.dot(rtor * self.pol_P_scalar * self.pol_cosmphi_scalar, self.pol_c ) 
                                   + np.dot(rtor * self.pol_P_scalar * self.pol_sinmphi_scalar, self.pol_s ) ) * 1e-9  # kA
        else: # calculate at custom coordinates
            mlat = mlat.flatten()[:, np.newaxis]
            mlt  = mlt.flatten()[:, np.newaxis]

            P, dP = legendre(self.N, self.M, 90 - mlat)
            P  =  np.array([ P[ key] for key in self.keys_P]).T.squeeze()
            cosmphi   = np.cos(self.m_P *  mlt * np.pi/12 )
            sinmphi   = np.sin(self.m_P *  mlt * np.pi/12 )
            Psi = - REFRE / MU0 * (  np.dot(rtor * P * cosmphi, self.pol_c ) 
                                   + np.dot(rtor * P * sinmphi, self.pol_s ) ) * 1e-9  # kA


        
        return Psi


    def get_upward_current(self, mlat = DEFAULT, mlt = DEFAULT):
        """
        Calculate the upward current (unit is microAmps per square meter). The 
        calculations refer to the height chosen upon initialization of the 
        AMPS object (default 110 km).

        Parameters
        ----------
        mlat : numpy.ndarray, optional
            array of mlats at which to calculate the current. Will be ignored if mlt is not also specified. If 
            not specified, the calculations will be done using the coords of the `scalargrid` attribute.
        mlt : numpy.ndarray, optional
            array of mlts at which to calculate the current. Will be ignored if mlat is not also specified. If 
            not specified, the calculations will be done using the coords of the `scalargrid` attribute.


        Returns
        -------
        Ju : numpy.ndarray
            Upward current evaulated at self.scalargrid, or, if specified, mlat/mlt
        """

        if mlat is DEFAULT or mlt is DEFAULT:
            Ju = -1e-6/(MU0 * (REFRE + self.height) ) * (   np.dot(self.n_T * (self.n_T + 1) * self.tor_P_scalar * self.tor_cosmphi_scalar, self.tor_c) 
                                                          + np.dot(self.n_T * (self.n_T + 1) * self.tor_P_scalar * self.tor_sinmphi_scalar, self.tor_s) )

        else: # calculate at custom coordinates
            mlat = mlat.flatten()[:, np.newaxis]
            mlt  = mlt.flatten()[:, np.newaxis]

            P, dP = legendre(self.N, self.M, 90 - mlat)
            P  =  np.array([ P[ key] for key in self.keys_T]).T.squeeze()
            cosmphi   = np.cos(self.m_T *  mlt * np.pi/12 )
            sinmphi   = np.sin(self.m_T *  mlt * np.pi/12 )
            Ju = -1e-6/(MU0 * (REFRE + self.height) ) * (   np.dot(self.n_T * (self.n_T + 1) * P * cosmphi, self.tor_c) 
                                                          + np.dot(self.n_T * (self.n_T + 1) * P * sinmphi, self.tor_s) )
        return Ju


    def get_curl_free_current_potential(self, mlat = DEFAULT, mlt = DEFAULT):
        """ 
        Calculate the curl-free current potential (unit is kA). The curl-free
        current potential is a scalar alpha which relates to the curl-free part
        of the horizontal current by J_{cf} = grad(alpha). The calculations 
        refer to the height chosen upon initialization of the AMPS object (default 
        110 km). 

        Parameters
        ----------
        mlat : numpy.ndarray, optional
            array of mlats at which to calculate the current. Will be ignored if mlt is not also specified. If 
            not specified, the calculations will be done using the coords of the `scalargrid` attribute.
        mlt : numpy.ndarray, optional
            array of mlts at which to calculate the current. Will be ignored if mlat is not also specified. If 
            not specified, the calculations will be done using the coords of the `scalargrid` attribute.

        Returns
        -------
        alpha : numpy.ndarray
            Curl-free current potential evaulated at self.scalargrid, or, if specified, mlat/mlt

        """

        if mlat is DEFAULT or mlt is DEFAULT:
            alpha = -(REFRE + self.height) / MU0 * (   np.dot(self.tor_P_scalar * self.tor_cosmphi_scalar, self.tor_c) 
                                                     + np.dot(self.tor_P_scalar * self.tor_sinmphi_scalar, self.tor_s) ) * 1e-9

        else: # calculate at custom coordinates
            mlat = mlat.flatten()[:, np.newaxis]
            mlt  = mlt.flatten()[:, np.newaxis]

            P, dP = legendre(self.N, self.M, 90 - mlat)
            P  =  np.array([ P[ key] for key in self.keys_T]).T.squeeze()
            cosmphi   = np.cos(self.m_T *  mlt * np.pi/12 )
            sinmphi   = np.sin(self.m_T *  mlt * np.pi/12 )

            alpha = -(REFRE + self.height) / MU0 * (   np.dot(P * cosmphi, self.tor_c) 
                                                     + np.dot(P * sinmphi, self.tor_s) ) * 1e-9


        return alpha


    def get_divergence_free_current(self, mlat = DEFAULT, mlt = DEFAULT):
        """ 
        Calculate the divergence-free part of the horizontal current, in units of mA/m.
        The calculations refer to the height chosen upon initialization of the AMPS 
        object (default 110 km).

        Parameters
        ----------
        mlat : numpy.ndarray, optional
            array of mlats at which to calculate the current. Will be ignored if mlt is not also specified. If 
            not specified, the calculations will be done using the coords of the `vectorgrid` attribute.
        mlt : numpy.ndarray, optional
            array of mlts at which to calculate the current. Will be ignored if mlat is not also specified. If 
            not specified, the calculations will be done using the coords of the `vectorgrid` attribute.


        Return
        ------
        jdf_eastward : numpy.ndarray, float
            eastward component of the divergence-free current evalulated at the coordinates given by the `vectorgrid` attribute
        jdf_northward : numpy.ndarray, float
            northward component of the divergence-free current evalulated at the coordinates given by the `vectorgrid` attribute

        See Also
        --------
        get_curl_free_current : Calculate curl-free part of the current
        get_total_current : Calculate total horizontal current

        """
        
        rtor = (REFRE / (REFRE + self.height)) ** (self.n_P + 2.) * (2.*self.n_P + 1.)/self.n_P /MU0 * 1e-6

        if mlat is DEFAULT or mlt is DEFAULT:
            east  =    (  np.dot(rtor * self.pol_dP_vector * self.pol_cosmphi_vector, self.pol_c) 
                        + np.dot(rtor * self.pol_dP_vector * self.pol_sinmphi_vector, self.pol_s) )
    
            north =  - (  np.dot(rtor * self.pol_P_vector * self.m_P * self.pol_cosmphi_vector, self.pol_s)
                        - np.dot(rtor * self.pol_P_vector * self.m_P * self.pol_sinmphi_vector, self.pol_c) ) / self.coslambda_vector


        else: # calculate at custom mlat, mlt
            mlat = mlat.flatten()[:, np.newaxis]
            mlt  = mlt.flatten()[:, np.newaxis]

            P, dP = legendre(self.N, self.M, 90 - mlat)
            P  =  np.array([ P[ key] for key in self.keys_P]).T.squeeze()
            dP = -np.array([dP[ key] for key in self.keys_P]).T.squeeze()
            cosmphi   = np.cos(self.m_P *  mlt * np.pi/12 )
            sinmphi   = np.sin(self.m_P *  mlt * np.pi/12 )
            coslambda = np.cos(           mlat * np.pi/180)

            east  = (  np.dot(rtor * dP            * cosmphi, self.pol_c) \
                     + np.dot(rtor * dP            * sinmphi, self.pol_s) )
            north = (- np.dot(rtor *  P * self.m_P * cosmphi, self.pol_s) \
                     + np.dot(rtor *  P * self.m_P * sinmphi, self.pol_c) ) / coslambda

        return east.flatten(), north.flatten()


    def get_curl_free_current(self, mlat = DEFAULT, mlt = DEFAULT):
        """ 
        Calculate the curl-free part of the horizontal current, in units of mA/m.
        The calculations refer to the height chosen upon initialization of the AMPS 
        object (default 110 km).


        Parameters
        ----------
        mlat : numpy.ndarray, optional
            array of mlats at which to calculate the current. Will be ignored if mlt is not also specified. If 
            not specified, the calculations will be done using the coords of the `vectorgrid` attribute.
        mlt : numpy.ndarray, optional
            array of mlts at which to calculate the current. Will be ignored if mlat is not also specified. If 
            not specified, the calculations will be done using the coords of the `vectorgrid` attribute.


        Return
        ------
        jcf_eastward : numpy.ndarray, float
            eastward component of the curl-free current evalulated at the coordinates given by the `vectorgrid` attribute
        jcf_northward : numpy.ndarray, float
            northward component of the curl-free current evalulated at the coordinates given by the `vectorgrid` attribute

        See Also
        --------
        get_divergence_free_current : Calculate divergence-free part of the horizontal current
        get_total_current : Calculate total horizontal current
        """

        rtor = -1.e-6/MU0

        if mlat is DEFAULT or mlt is DEFAULT:
            east = rtor * (    np.dot(self.tor_P_vector * self.m_T * self.tor_cosmphi_vector, self.tor_s )
                             - np.dot(self.tor_P_vector * self.m_T * self.tor_sinmphi_vector, self.tor_c )) / self.coslambda_vector
    
            north = rtor * (   np.dot(self.tor_dP_vector * self.tor_cosmphi_vector, self.tor_c)
                             + np.dot(self.tor_dP_vector * self.tor_sinmphi_vector, self.tor_s))

        else: # calculate at custom mlat, mlt
            mlat = mlat.flatten()[:, np.newaxis]
            mlt  = mlt.flatten()[ :, np.newaxis]

            P, dP = legendre(self.N, self.M, 90 - mlat)
            P  =  np.array([ P[ key] for key in self.keys_T]).T.squeeze()
            dP = -np.array([dP[ key] for key in self.keys_T]).T.squeeze()
            cosmphi   = np.cos(self.m_T *  mlt * np.pi/12 )
            sinmphi   = np.sin(self.m_T *  mlt * np.pi/12 )
            coslambda = np.cos(           mlat * np.pi/180)

            east  = (  np.dot(rtor *  P * self.m_T * cosmphi, self.tor_s) \
                     - np.dot(rtor *  P * self.m_T * sinmphi, self.tor_c) ) / coslambda
            north = (  np.dot(rtor * dP            * cosmphi, self.tor_c) \
                     + np.dot(rtor * dP            * sinmphi, self.tor_s) ) 


        return east.flatten(), north.flatten()


    def get_total_current(self, mlat = DEFAULT, mlt = DEFAULT):
        """ 
        Calculate the total horizontal current, in units of mA/m. This is calculated as 
        the sum of the curl-free and divergence-free parts. The calculations refer to 
        the height chosen upon initialization of the AMPS object (default 110 km).

        Parameters
        ----------
        mlat : numpy.ndarray, optional
            array of mlats at which to calculate the current. Will be ignored if mlt is not also specified. If 
            not specified, the calculations will be done using the coords of the `vectorgrid` attribute.
        mlt : numpy.ndarray, optional
            array of mlts at which to calculate the current. Will be ignored if mlat is not also specified. If 
            not specified, the calculations will be done using the coords of the `vectorgrid` attribute.


        Return
        ------
        j_eastward : numpy.ndarray, float
            eastward component of the horizontal current evalulated at the coordinates given by the `vectorgrid` attribute
        j_northward : numpy.ndarray, float
            northward component of the horizontal current evalulated at the coordinates given by the `vectorgrid` attribute


        See Also
        --------
        get_divergence_free_current : Calculate divergence-free part of the horizontal current
        get_curl_free_current : Calculate curl-free part of the horizontal current
        """
        
        return [x + y for x, y in zip(self.get_curl_free_current(      mlat = mlat, mlt = mlt), 
                                      self.get_divergence_free_current(mlat = mlat, mlt = mlt))]


    def get_integrated_upward_current(self):
        """ 
        Calculate the integrated upward and downward current, poleward of `minlat`,
        in units of MA. 

        Note
        ----
        This calculation uses the scalargrid attribute. By default this is a *regular* grid, 
        with coordinates from north and south tiled side-by-side (equal number of coords,
        with north first). If scalargrid has been changed, and has a different structure,
        this function will return wrong values.

        Return
        ------
        J_up_n : float
            Total upward current in the northern hemisphere
        J_down_n : float
            Total downward current in the northern hemisphere
        J_up_s : float
            Total upward current in the southern hemisphere
        J_down_s : float
            Total downward current in the southern hemisphere
        """

        ju = self.get_upward_current() * 1e-6 # unit A/m^2

        # get surface area element in each cell:
        mlat, mlt = self.scalargrid
        mlt_sorted = np.sort(np.unique(mlt))
        mltres = (mlt_sorted[1] - mlt_sorted[0]) * np.pi / 12
        mlat_sorted = np.sort(np.unique(mlat))
        mlatres = (mlat_sorted[1] - mlat_sorted[0]) * np.pi / 180
        R = (REFRE + self.height) * 1e3  # radius in meters
        dS = R**2 * np.cos(mlat * np.pi/180) * mlatres * mltres


        J_n, J_s = np.split(dS * ju * 1e-6, 2) # convert to MA and split to north and south

        #      J_up_north            J_down_north          J_up_south            J_down_south
        return np.sum(J_n[J_n > 0]), np.sum(J_n[J_n < 0]), np.sum(J_s[J_s > 0]), np.sum(J_s[J_s < 0])


    def get_ground_perturbation(self, mlat, mlt):
        """ 
        Calculate magnetic field perturbations on ground, in units of nT, that corresponds 
        to the divergence-free current function.

        Parameters
        ----------
        mlat : numpy.ndarray, float
            magnetic latitude of the output. The array shape will not be preserved, and 
            the results will be returned as a 1-dimensional array
        mlt : numpy.ndarray, float
            magnetic local time of the output. The array shape will not be preserved, and 
            the results will be returned as a 1-dimensional array

        Note
        ----
        These calculations are made by assuming that the divergende-free current function calculated
        with the AMPS model correspond to the equivalent current function of an external 
        magnetic potential, as described by Chapman & Bartels 1940 [2]_. Induced components are 
        thus ignored. The height of the current function also becomes important when propagating
        the model values to the ground. 

        Also note that the output parameters will be QD components, and that they can be converted
        to geographic by use of QD base vectors [3]_

        This function is not optimized for calculating long time series of model ground
        magnetic field perturbations, although it is possible to use for that.


        Return
        ------
        dB_east : numpy.ndarray
            Eastward component of the magnetic field disturbance on ground
        dB_north : numpy.ndarray
            Northward component of the magnetic field disurubance on ground

        References
        ----------
        .. [2] S. Chapman & J. Bartels "Geomagnetism Vol 2" Oxford University Press 1940
        
        .. [3] A. D. Richmond, "Ionospheric Electrodynamics Using Magnetic Apex Coordinates", 
           Journal of geomagnetism and geoelectricity Vol. 47, 1995, http://doi.org/10.5636/jgg.47.191

        """

        mlt  = mlt. flatten()[:, np.newaxis]
        mlat = mlat.flatten()[:, np.newaxis]
        rr   = REFRE / (REFRE + self.height) # ratio of current radius to earth radius

        m = self.m_P
        n = self.n_P


        P, dP = legendre(self.N, self.M, 90 - mlat)
        P  = np.array([ P[ key] for key in self.keys_P]).T.squeeze()
        dP = np.array([dP[ key] for key in self.keys_P]).T.squeeze()
        cosmphi = np.cos(m * mlt * np.pi/12)
        sinmphi = np.sin(m * mlt * np.pi/12)

        # G matrix for north component
        G_cn   =  - rr ** (2 * n + 1) * (n + 1.)/n * dP
        Gn     =  np.hstack(( G_cn * cosmphi, G_cn * sinmphi))
        
        # G matrix for east component
        G_ce   =  rr ** (2 * n + 1) * (n + 1.)/n * P * m / np.cos(mlat * np.pi / 180)
        Ge     =  np.hstack((-G_ce * sinmphi, G_ce * cosmphi))

        model = np.vstack((self.pol_c, self.pol_s))

        return Ge.dot(model), Gn.dot(model)


    def get_AE_indices(self):
        """ 
        Calculate model synthetic auroral electrojet (AE) indices: AL and AU. The unit is nT

        Note
        ----
        Here, AL and AU are defined as the lower/upper envelope curves for the northward component
        of the ground magnetic field perturbation that is equivalent with the divergence-free current,
        evaluated on `scalargrid`. Thus all the caveats for the `get_ground_perturbation()` function
        applies to these calculations as well. An additional caveat is that we have in principle
        perfect coverage with the model, while the true AE indices are derived using a small set of
        magnetometers in the auroral zone. The model values are also based on QD northward component,
        instead of the "H component", which is used in the official measured AL index. It is possible
        to calculate model AE indices that are more directly comparable to the measured indices.

        Returns
        -------
        AL_n : float
            Model AL index in the northerm hemisphere
        AL_s : float
            Model AL index in the southern hemisphere
        AU_n : float
            Model AU index in the northerm hemisphere
        AU_s : float
            Model AU index in the southern hemisphere
        """

        rr   = REFRE / (REFRE + self.height) # ratio of current radius to earth radius
        n = self.n_P

        dP = self.pol_dP_scalar

        G_cn   =  rr ** (2 * n + 1) * (n + 1.)/n * dP
        Gn     =  np.hstack(( G_cn * self.pol_cosmphi_scalar, G_cn * self.pol_sinmphi_scalar))

        Bn     = Gn.dot(np.vstack((self.pol_c, self.pol_s)))
        Bn_n, Bn_s = np.split(Bn, 2)

        return Bn_n.min(), Bn_s.min(), Bn_n.max(), Bn_s.max()


    def plot_currents(self, vector_scale = 200):
        """ 
        Create a summary plot of the current fields

        Parameters
        ----------
        vector_scale : optional
            Current vector lengths will be shown relative to a template. This parameter determines
            the magnitude of that template, in mA/m. Default is 200 mA/m

        Examples
        --------
        >>> # initialize by supplying a set of external conditions:
        >>> m = AMPS(300, # solar wind velocity in km/s 
                     -4, # IMF By in nT
                     -3, # IMF Bz in nT
                     20, # dipole tilt angle in degrees
                     150) # F10.7 index in s.f.u.
        >>> # make summary plot:
        >>> m.plot_currents()

        """

        # get the grids:
        mlats, mlts = self.plotgrid_scalar
        mlatv, mltv = self.plotgrid_vector

        # set up figure and polar coordinate plots:
        plt.figure(figsize = (15, 7))
        pax_n = Polarsubplot(plt.subplot2grid((1, 15), (0,  0), colspan = 7), minlat = self.minlat, linestyle = ':', linewidth = .3, color = 'lightgrey')
        pax_s = Polarsubplot(plt.subplot2grid((1, 15), (0,  7), colspan = 7), minlat = self.minlat, linestyle = ':', linewidth = .3, color = 'lightgrey')
        pax_c = plt.subplot2grid((1, 150), (0, 149), colspan = 1)
        
        # labels
        pax_n.writeMLTlabels(mlat = self.minlat, size = 16)
        pax_s.writeMLTlabels(mlat = self.minlat, size = 16)
        pax_n.write(self.minlat, 3,    str(self.minlat) + r'$^\circ$' , ha = 'left', va = 'top', size = 18)
        pax_s.write(self.minlat, 3,    r'$-$' + str(self.minlat) + '$^\circ$', ha = 'left', va = 'top', size = 18)
        pax_n.write(self.minlat-5, 12, r'North' , ha = 'center', va = 'center', size = 18)
        pax_s.write(self.minlat-5, 12, r'South' , ha = 'center', va = 'center', size = 18)

        # calculate and plot FAC
        Jun, Jus = np.split(self.get_upward_current(), 2)
        faclevels = np.r_[-.925:.926:.05]
        pax_n.contourf(mlats, mlts, Jun, levels = faclevels, cmap = plt.cm.bwr, extend = 'both')
        pax_s.contourf(mlats, mlts, Jus, levels = faclevels, cmap = plt.cm.bwr, extend = 'both')

        # Total horizontal
        j_e, j_n = self.get_total_current()
        nn, ns = np.split(j_n, 2)
        en, es = np.split(j_e, 2)
        pax_n.featherplot(mlatv, mltv, nn , en, SCALE = vector_scale, markersize = 10, unit = 'mA/m', linewidth = '.5', color = 'gray', markercolor = 'grey')
        pax_s.featherplot(mlatv, mltv, -ns, es, SCALE = vector_scale, markersize = 10, unit = None  , linewidth = '.5', color = 'gray', markercolor = 'grey')


        # colorbar
        pax_c.contourf(np.vstack((np.zeros_like(faclevels), np.ones_like(faclevels))), 
                       np.vstack((faclevels, faclevels)), 
                       np.vstack((faclevels, faclevels)), 
                       levels = faclevels, cmap = plt.cm.bwr)
        pax_c.set_xticks([])
        pax_c.set_ylabel('downward    $\hspace{3cm}\mu$A/m$^2\hspace{3cm}$      upward', size = 18)
        pax_c.yaxis.set_label_position("right")
        pax_c.yaxis.tick_right()

        # print AL index values and integrated up/down currents
        AL_n, AL_s, AU_n, AU_s = self.get_AE_indices()
        ju_n, jd_n, ju_s, jd_s = self.get_integrated_upward_current()

        pax_n.ax.text(pax_n.ax.get_xlim()[0], pax_n.ax.get_ylim()[0], 
                      'AL: \t${AL_n:+}$ nT\nAU: \t${AU_n:+}$ nT\n $\int j_{uparrow:}$:\t ${jn_up:+.1f}$ MA\n $\int j_{downarrow:}$:\t ${jn_down:+.1f}$ MA'.format(AL_n = int(np.round(AL_n)), AU_n = int(np.round(AU_n)), jn_up = ju_n, jn_down = jd_n, uparrow = r'\uparrow',downarrow = r'\downarrow'), ha = 'left', va = 'bottom', size = 14)
        pax_s.ax.text(pax_s.ax.get_xlim()[0], pax_s.ax.get_ylim()[0], 
                      'AL: \t${AL_s:+}$ nT\nAU: \t${AU_s:+}$ nT\n $\int j_{uparrow:}$:\t ${js_up:+.1f}$ MA\n $\int j_{downarrow:}$:\t ${js_down:+.1f}$ MA'.format(AL_s = int(np.round(AL_s)), AU_s = int(np.round(AU_s)), js_up = ju_s, js_down = jd_s, uparrow = r'\uparrow',downarrow = r'\downarrow'), ha = 'left', va = 'bottom', size = 14)


        plt.subplots_adjust(hspace = 0, wspace = 0, left = .05, right = .95, bottom = .05, top = .95)
        plt.show()


def get_B_space(glat, glon, height, time, v, By, Bz, tilt, f107, epoch = 2015., h_R = 110., chunksize = 15000):
    """ Calculate model magnetic field in space 

    This function uses dask to parallelize computations. That means that it is quite
    fast and that the memory consumption will not explode unless `chunksize` is too large.

    Parameters
    ----------
    glat : array_like
        array of geographic latitudes (degrees)
    glon : array_like
        array of geographic longitudes (degrees)
    height : array_like
        array of geodetic heights (km)
    time : array_like
        list/array of datetimes, needed to calculate magnetic local time
    v : array_like
        array of solar wind velocities in GSM/GSE x direction (km/s)
    By : array_like
        array of solar wind By values (nT)
    Bz : array_like
        array of solar wind Bz values (nT)
    tilt : array_like
        array of dipole tilt angles (degrees)
    f107 : array_like
        array of F10.7 index values (SFU)
    epoch : float, optional
        epoch (year) used in conversion to magnetic coordinates with the IGRF. Default = 2015.
    h_R : float, optional
        referene height (km) used when calculating modified apex coordinates. Default = 110. 
    chunksize : int, optional
        the input arrays will be split in chunks in order to parallelize
        computations. Larger chunks consumes more memory, but might be faster. Default is 15000.

    Returns
    -------
    Be : array_like
        array of model magnetic field (nT) in geodetic eastward direction 
        (same dimension as input)
    Bn : array_like
        array of model magnetic field (nT) in geodetic northward direction 
        (same dimension as input)
    Bu : array_like
        array of model magnetic field (nT) in geodetic upward direction 
        (same dimension as input)



    Note
    ----
    Array inputs should have the same dimensions.

    """

    # TODO: ADD CHECKS ON INPUT (?)


    # number of equations
    neq = m_matrix.shape[0]

    # turn coordinates/times into dask arrays
    glat   = da.from_array(glat  , chunks = chunksize)
    glon   = da.from_array(glon  , chunks = chunksize)
    time   = da.from_array(time  , chunks = chunksize)
    height = da.from_array(height, chunks = chunksize)

    # get G0 matrix - but first make a wrapper that only takes dask arrays as input
    _getG0 = lambda la, lo, t, h: getG0(la, lo, t, h, epoch = epoch, h_R = h_R)

    # use that wrapper to calculate G0 for each block
    G0 = da.map_blocks(_getG0, glat, glon, time, height, chunks = (3*chunksize, neq), new_axis = 1, dtype = np.float64)

    # get a matrix with columns that are 19 unscaled magnetic field terms at the given coords:
    B_matrix  = G0.dot(  m_matrix ).compute()

    # the rows of B_matrix now correspond to (east, north, up, east, north, up, ...) and must be
    # reorganized so that we have only three large partitions: (east, north, up). Split and recombine:
    B_chunks = [B_matrix[i : (i + 3*chunksize)] for i in range(0, B_matrix.shape[0], 3 * chunksize)]
    B_e = np.vstack(tuple([B[                  :     B.shape[0]//3] for B in B_chunks]))
    B_n = np.vstack(tuple([B[    B.shape[0]//3 : 2 * B.shape[0]//3] for B in B_chunks]))
    B_r = np.vstack(tuple([B[2 * B.shape[0]//3 :                  ] for B in B_chunks]))
    Bs  = np.vstack((B_e, B_n, B_r)).T

    # prepare the scales (external parameters)
    By, Bz, v, tilt, f107 = map(lambda x: x.flatten(), [By, Bz, v, tilt, f107]) # flatten input
    ca = np.arctan2(By, Bz)
    epsilon = np.abs(v)**(4/3.) * np.sqrt(By**2 + Bz**2)**(2/3.) * (np.sin(ca/2)**(8))**(1/3.) / 1000 # Newell coupling           
    tau     = np.abs(v)**(4/3.) * np.sqrt(By**2 + Bz**2)**(2/3.) * (np.cos(ca/2)**(8))**(1/3.) / 1000 # Newell coupling - inverse 

    # make a dict of the 19 external parameters (flat arrays)
    external_params = {0  : np.ones_like(ca)           ,        # 'const'             
                       1  : 1              * np.sin(ca),        # 'sinca'             
                       2  : 1              * np.cos(ca),        # 'cosca'             
                       3  : epsilon                    ,        # 'epsilon'           
                       4  : epsilon        * np.sin(ca),        # 'epsilon_sinca'     
                       5  : epsilon        * np.cos(ca),        # 'epsilon_cosca'     
                       6  : tilt                       ,        # 'tilt'              
                       7  : tilt           * np.sin(ca),        # 'tilt_sinca'        
                       8  : tilt           * np.cos(ca),        # 'tilt_cosca'        
                       9  : tilt * epsilon             ,        # 'tilt_epsilon'      
                       10 : tilt * epsilon * np.sin(ca),        # 'tilt_epsilon_sinca'
                       11 : tilt * epsilon * np.cos(ca),        # 'tilt_epsilon_cosca'
                       12 : tau                        ,        # 'tau'               
                       13 : tau            * np.sin(ca),        # 'tau_sinca'         
                       14 : tau            * np.cos(ca),        # 'tau_cosca'         
                       15 : tilt * tau                 ,        # 'tilt_tau'          
                       16 : tilt * tau     * np.sin(ca),        # 'tilt_tau_sinca'    
                       17 : tilt * tau     * np.cos(ca),        # 'tilt_tau_cosca'    
                       18 : f107                        }       # 'f107'

    # scale the 19 magnetic field terms, and add (the scales are tiled once for each component)
    B = reduce(lambda x, y: x+y, [Bs[i] * np.tile(external_params[i], 3) for i in range(19)])


    # the resulting array will be stacked Be, Bn, Bu components. Return the partions
    return np.split(B, 3)


def get_B_ground(qdlat, mlt, height, v, By, Bz, tilt, f107, current_height = 110, epsilon_multiplier = 1., chunksize = 25000):
    """ Calculate model magnetic field on ground 
    
    This function uses dask to parallelize computations. That means that it is quite
    fast and that the memory consumption will not explode unless `chunksize` is too large.

    
    Parameters
    ----------
    qdlat : array_like or float
        quasi-dipole latitude, in degrees. Can be either a scalar (float), or
        an array with an equal number of elements as mlt
    mlt : array_like
        array of magnetic local times (hours)
    height : float
        geodetic height, in km (0 <= height <= current_height)
    v : array_like
        array of solar wind velocities in GSM/GSE x direction (km/s)
    By : array_like
        array of solar wind By values (nT)
    Bz : array_like
        array of solar wind Bz values (nT)
    tilt : array_like
        array of dipole tilt angles (degrees)
    f107 : array_like
        array of F10.7 index values (SFU)
    current_height : float, optional
        height (km) of the current sheet. Default is 110.
    epsilon_multiplier: float, optional
        multiplier for the epsilon parameter. Default is 1.
    chunksize : int
        the input arrays will be split in chunks in order to parallelize
        computations. Larger chunks consumes more memory, but might be faster. Default is 25000.


    Returns
    -------
    Bqphi : array_like
        magnetic field in quasi-dipole eastward direction
    Bqlambda : array_like
        magnetic field in quasi-dipole northward direction
    Bqr : array_like
        magnetic field in upward direction. See notes

    Note
    ----
    We assume that there are no induced currents. The error in this assumption will be larger
    for the radial component than for the horizontal components

    Array inputs should have the same dimensions.
    """


    # number of equations
    neq = m_matrix_pol.shape[0]

    # convert input to dask arrays - qdlat is converted to np.float32 to make sure it has the flatten function
    qdlat = da.from_array(np.float32(qdlat).flatten(), chunks = chunksize)
    mlt   = da.from_array(mlt.flatten()  , chunks = chunksize)

    # get G0 matrix - but first make a wrapper that only takes dask arrays as input
    _getG0 = lambda x, y: get_ground_field_G0(x, y, height, current_height)

    # use that wrapper to calculate G0 for each block
    G0 = da.map_blocks(_getG0, qdlat, mlt, chunks = (3*chunksize, neq), new_axis = 1)

    # get a matrix with columns that are 19 unscaled magnetic field terms at the given coords:
    B_matrix  = G0.dot(  m_matrix_pol ).compute()

    # the rows of B_matrix now correspond to (east, north, up, east, north, up, ...) and must be
    # reorganized so that we have only three large partitions: (east, north, up). Split and recombine:
    B_chunks = [B_matrix[i : (i + 3*chunksize)] for i in range(0, B_matrix.shape[0], 3 * chunksize)]
    B_e = np.vstack(tuple([B[                  :     B.shape[0]//3] for B in B_chunks]))
    B_n = np.vstack(tuple([B[    B.shape[0]//3 : 2 * B.shape[0]//3] for B in B_chunks]))
    B_r = np.vstack(tuple([B[2 * B.shape[0]//3 :                  ] for B in B_chunks]))
    Bs  = np.vstack((B_e, B_n, B_r)).T

    # prepare the scales (external parameters)
    By, Bz, v, tilt, f107 = map(lambda x: x.flatten(), [By, Bz, v, tilt, f107]) # flatten input
    ca = np.arctan2(By, Bz)
    epsilon = np.abs(v)**(4/3.) * np.sqrt(By**2 + Bz**2)**(2/3.) * (np.sin(ca/2)**(8))**(1/3.) / 1000 * epsilon_multiplier # Newell coupling           
    tau     = np.abs(v)**(4/3.) * np.sqrt(By**2 + Bz**2)**(2/3.) * (np.cos(ca/2)**(8))**(1/3.) / 1000 # Newell coupling - inverse 

    # make a dict of the 19 external parameters (flat arrays)
    external_params = {0  : np.ones_like(ca)           ,        #'const'             
                       1  : 1              * np.sin(ca),        #'sinca'             
                       2  : 1              * np.cos(ca),        #'cosca'             
                       3  : epsilon                    ,        #'epsilon'           
                       4  : epsilon        * np.sin(ca),        #'epsilon_sinca'     
                       5  : epsilon        * np.cos(ca),        #'epsilon_cosca'     
                       6  : tilt                       ,        #'tilt'              
                       7  : tilt           * np.sin(ca),        #'tilt_sinca'        
                       8  : tilt           * np.cos(ca),        #'tilt_cosca'        
                       9  : tilt * epsilon             ,        #'tilt_epsilon'      
                       10 : tilt * epsilon * np.sin(ca),        #'tilt_epsilon_sinca'
                       11 : tilt * epsilon * np.cos(ca),        #'tilt_epsilon_cosca'
                       12 : tau                        ,        #'tau'               
                       13 : tau            * np.sin(ca),        #'tau_sinca'         
                       14 : tau            * np.cos(ca),        #'tau_cosca'         
                       15 : tilt * tau                 ,        #'tilt_tau'          
                       16 : tilt * tau     * np.sin(ca),        #'tilt_tau_sinca'    
                       17 : tilt * tau     * np.cos(ca),        #'tilt_tau_cosca'    
                       18 : f107                        }       #'f107'

    # scale the 19 magnetic field terms, and add (the scales are tiled once for each component)
    B = reduce(lambda x, y: x+y, [Bs[i] * np.tile(external_params[i], 3) for i in range(19)])


    # the resulting array will be stacked Be, Bn, Bu components. Return the partions
    return np.split(B, 3)
<|MERGE_RESOLUTION|>--- conflicted
+++ resolved
@@ -38,21 +38,16 @@
 SOFTWARE.
 """
 
-from __future__ import division
+from __future__ import absolute_import, division
 import dask.array as da
 import numpy as np
 import matplotlib.pyplot as plt
 from matplotlib import rc
-<<<<<<< HEAD
-from .plot_utils import equalAreaGrid, Polarsubplot
-from .sh_utils import get_legendre, getG0, get_ground_field_G0
+from .plot_utils import equal_area_grid, Polarsubplot
+from .sh_utils import legendre, getG0, get_ground_field_G0
 from .model_utils import get_model_vectors, m_matrix, m_matrix_pol
 from functools import reduce
-=======
-from plot_utils import equal_area_grid, Polarsubplot
-from sh_utils import legendre, getG0, get_ground_field_G0
-from model_utils import get_model_vectors, m_matrix, m_matrix_pol
->>>>>>> da8917f9
+
 
 
 rc('font', **{'family': 'serif', 'serif': ['Computer Modern']})
